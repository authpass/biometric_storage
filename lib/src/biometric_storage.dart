--- conflicted
+++ resolved
@@ -362,18 +362,16 @@
 
   /// read from the secure file and returns the content.
   /// Will return `null` if file does not exist.
-<<<<<<< HEAD
-  Future<String> read({AndroidPromptInfo perActionPromptInfo}) =>
+  Future<String?> read({AndroidPromptInfo? perActionPromptInfo}) =>
       _plugin.read(name, perActionPromptInfo ?? defaultAndroidPromptInfo);
-=======
-  Future<String?> read() => _plugin.read(name, androidPromptInfo);
->>>>>>> 543cca91
 
   /// Write content of this file. Previous value will be overwritten.
-  Future<void> write(String content, {AndroidPromptInfo perActionPromptInfo}) =>
-      _plugin.write(name, content, perActionPromptInfo ?? defaultAndroidPromptInfo);
+  Future<void> write(String content,
+          {AndroidPromptInfo? perActionPromptInfo}) =>
+      _plugin.write(
+          name, content, perActionPromptInfo ?? defaultAndroidPromptInfo);
 
   /// Delete the content of this storage.
-  Future<void> delete({AndroidPromptInfo perActionPromptInfo}) =>
+  Future<void> delete({AndroidPromptInfo? perActionPromptInfo}) =>
       _plugin.delete(name, perActionPromptInfo ?? defaultAndroidPromptInfo);
 }