--- conflicted
+++ resolved
@@ -1,13 +1,3 @@
-<<<<<<< HEAD
-## 2.0.2
-
-* Android upgrade dependencies:
-  * androidx.security:security-crypto from 1.1.0-alpha02 to 1.1.0-alpha03
-  * androidx.biometric:biometric from 1.1.0-beta01 to 1.2.0-alpha03
-  * Update README to clarify minSdkVersion and kotlin version
-
-=======
->>>>>>> 6b7f5339
 ## 2.0.1
 
 * Handle android `BIOMETRIC_STATUS_UNKNOWN` response on older devices
